<<<<<<< HEAD
use std::cell::RefCell;
use std::path::PathBuf;
use std::rc::Rc;

use rhai::{plugin::*, FnPtr};
use rhai::{export_module, exported_module, Module};
use rhai::{Array, Dynamic, Engine};

use super::compiler::{
	lexer::Token,
	parser::types::{Attribute, Expression, HtmlNodes, HtmlTag, Ranged, TextPos},
};

#[derive(Clone)]
struct PluginParseError {
	message: String,
	column: usize,
	line: usize,
}

/// Simplified parsing API exposed to the plugins
#[derive(Clone)]
pub struct Parser {
	input: Rc<Vec<Dynamic>>,
	output: Dynamic,
	column: usize,
	line: usize,
	idx: usize,
}

type PluginParseResult = Result<Parser, PluginParseError>;

impl Parser {
	fn any(this: PluginParseResult) -> PluginParseResult {
		let this = this?;
		if this.idx >=this.input.len(){
			return Err(PluginParseError {
				message: "Reached EOF".to_string(),
				line: this.line,
				column: this.column,
			})
		}
		let output = this.input[this.idx].clone();
		let mut column = this.column;
		let mut line = this.line;
		if matches!(output.clone_cast(), Token::Newline(_)) {
			line += 1;
			column = 1;
		} else {
			column += output.clone_cast::<Token>().get_as_string().len();
		}
		Ok(Self {
			idx: this.idx + 1,
			output,
			line,
			column,
			..this
		})
	}
	fn is(ctx: NativeCallContext, this: PluginParseResult, predicate: FnPtr) -> PluginParseResult {
		let this = this?;
		let result = predicate.call_within_context::<bool>(&ctx, (this.output.clone(), ));
		match result {
			Ok(x) if x => Ok(this),
			Ok(_) => Err(PluginParseError {
				message: "Predicate unsuccessful".to_string(),
				line: this.line,
				column: this.column,
			}),
			Err(_) => Err(PluginParseError {
				message: "Error evaluating is predicate".to_string(),
				line: this.line,
				column: this.column,
			})
		}
	}
	fn parse(ctx: NativeCallContext, this: PluginParseResult, predicate: FnPtr) -> PluginParseResult {
		predicate.call_within_context::<PluginParseResult>(&ctx, (this, )).unwrap()
	}
	fn map(ctx: NativeCallContext, this: PluginParseResult, predicate: FnPtr) -> PluginParseResult {
		let this = this?; 
		let value: Dynamic = this.output.cast();
		let output: Dynamic = predicate.call_within_context(&ctx, (value, )).unwrap();
		Ok(Parser {
			output,
			..this
		})
	}
	fn map_err(ctx: NativeCallContext, this: PluginParseResult, predicate: FnPtr) -> PluginParseResult {
			this.map_err(|x| predicate.call_within_context(&ctx, (x, )).unwrap())
	}
	fn is_ok(this: PluginParseResult) -> bool {
		this.is_ok()
	}
}

#[derive(Clone)]
pub(super) struct EngineTag {
	pub(super) project_path: Option<PathBuf>,
}
// TODO: Change all cast() calls for try_cast()

pub(crate) fn new_engine() -> Engine {
	let mut plugin_engine = Engine::new();

	let default_tag = EngineTag {
		project_path: None,
	};

	plugin_engine.set_default_tag(Dynamic::from(Rc::new(RefCell::new(default_tag))));

	plugin_engine.set_max_expr_depths(0, 0);
	plugin_engine.set_max_call_levels(128);

	plugin_engine.register_type_with_name::<PluginParseResult>("ParserState");

	plugin_engine.register_custom_operator("into", 255).unwrap()
		.register_fn("into", |ctx: NativeCallContext, obj: Dynamic, fun: FnPtr| {
			fun.call_within_context::<Dynamic>(&ctx, (obj, )).unwrap()
		});

	plugin_engine.register_type::<PluginParseError>()
		.register_fn("to_string", |x: PluginParseError| format!("{} at ({}, {})", x.message, x.line, x.column))
		.register_fn("error", |message: String, p: PluginParseResult| {
			let (line, column) = match p {
				Ok(x) => (x.line, x.column),
				Err(x) => (x.line, x.column),
			};
			PluginParseResult::Err(PluginParseError {
				message,
				line,
				column
			})
		});
	
	plugin_engine.register_type::<Parser>()
		.register_fn("new_parser", |input: Vec<Token>| PluginParseResult::Ok(Parser { 
			input: Rc::new(input.into_iter().map(|x| Dynamic::from(x)).collect()), 
			output: Dynamic::UNIT, 
			column: 1, 
			line: 1, 
			idx: 0,
		}))
		.register_fn("any", Parser::any)
		.register_fn("filter", Parser::is)
		.register_fn("map", Parser::map)
		.register_fn("map_err", |x: PluginParseResult, message| x.map_err(|x| {
			let (line, column) = (x.line, x.column);
			PluginParseError {
				message,
				line,
				column
			}
		} ))
		.register_fn("map_err", Parser::map_err)
		.register_fn("parse", Parser::parse);

	plugin_engine.register_fn("is_ok", Parser::is_ok);
	plugin_engine.register_fn("get_value", |input: Result<Parser, PluginParseError>| {
		match input {
			Ok(x) => Dynamic::from(x.output),
			Err(x) => Dynamic::from(x),
		}
	});
	
	let exprs_module = exported_module!(exprs);
	plugin_engine.register_static_module("exprs", exprs_module.into());
	let parsers_module = exported_module!(parsers);
	plugin_engine.register_static_module("parsers", parsers_module.into());
	let io_module = exported_module!(io);
	plugin_engine.register_static_module("io", io_module.into());

	plugin_engine
		.register_type::<Token>()
		.register_fn("to_string", |x| Token::get_as_string(&x))
		.register_fn("is_literal", |x| matches!(x, Token::Word(_)))
		.register_fn("is_symbol", |x| matches!(x, Token::Symbol(_)))
		.register_fn("is_space", |x| matches!(x, Token::Space(_)))
		.register_fn("is_blank", |x| matches!(x, Token::Space(_) | Token::Newline(_) | Token::Indent(_)));
	
	plugin_engine
		.register_type_with_name::<PathBuf>("Path");

	plugin_engine
		.register_type::<HtmlTag>()
		.register_fn("new_html", dyn_htmltag);

	plugin_engine.register_type::<Expression>();

	plugin_engine
		.register_type::<Attribute>()
		.register_fn("new_attribute", |name, value| Attribute { value, name });

	plugin_engine.register_type::<TextPos>();

	plugin_engine
		.register_type::<Ranged<String>>()
		.register_fn("with_range", |value: String, range| Ranged { value: value.clone(), range });
	plugin_engine
		.register_type::<Ranged<Expression>>()
		.register_fn("with_range", |value: Expression, range| Ranged {
			value,
			range,
		});

	plugin_engine
}

pub fn dyn_htmltag(
	name: Ranged<String>,
	attributes: Array,
	body: Array,
	subtags: Array,
) -> HtmlTag {
	HtmlTag {
		name,
		attributes: attributes.into_iter().map(|x| x.cast()).collect(),
		body: body.into_iter().map(|x| x.cast()).collect(),
		subtags: subtags.into_iter().map(|x| x.cast()).collect(),
	}
}

pub fn into_html_nodes(output: Array) -> Vec<HtmlNodes> {
	output
		.into_iter()
		.map(|x| dyn_try_html_node(x).unwrap())
		.collect()
}

pub fn dyn_try_html_node(object: Dynamic) -> Option<HtmlNodes> {
	object
		.try_cast::<HtmlTag>()
		.and_then(|x| Some(HtmlNodes::HtmlTag(x)))
}

#[export_module]
mod exprs {
	use crate::kismesis::compiler::parser::types::StringParts;

	pub fn literal(x: String) -> Expression {
		Expression::Literal(vec![StringParts::String(x)])
	}
}

#[export_module]
mod parsers {
	use crate::kismesis::{
		compiler::{
			lexer::{Token, self},
			parser::{self, state::ParserState},
		},
		Kismesis,
	};

	pub fn get_attributes(ctx: NativeCallContext, params: Vec<Token>) -> Array {
		let tag: Rc<RefCell<EngineTag>> = ctx.engine().default_tag().clone_cast();
		let project_path = tag.borrow().clone().project_path;
		let x = parser::multiple_attributes(ParserState::new(&params, project_path, &Kismesis::new()))
			.unwrap()
			.0;
		x.into_iter().map(|x| Dynamic::from(x)).collect()
	}

	pub fn tokenize(tokens: String) -> Vec<Token> {
		lexer::tokenize(&tokens)
	}
}

#[export_module]
mod io {
    use std::fs;

	pub fn read_to_string(ctx: NativeCallContext, path: String) -> Dynamic {
		let path = PathBuf::from(path);
		let tag: Rc<RefCell<EngineTag>> = ctx.engine().default_tag().clone_cast();
		let project_path = tag.borrow().clone().project_path.clone().unwrap();
		if path.canonicalize().unwrap().starts_with(project_path.canonicalize().unwrap()) {
			Dynamic::from(fs::read_to_string(&path).map(|x| Dynamic::from(x)).unwrap_or(Dynamic::UNIT))
		} else {
			panic!("Tried to access illegal path")
		}
	}
=======
#[cfg(feature="plugins")]
use serde::Deserialize;

#[cfg_attr(feature="plugins", derive(Deserialize))]
pub(crate) struct PluginData {
	pub(crate) name: String,
	pub(crate) authors: Vec<String>,
	pub(crate) version: String,
>>>>>>> 59269e2e
}<|MERGE_RESOLUTION|>--- conflicted
+++ resolved
@@ -1,287 +1,3 @@
-<<<<<<< HEAD
-use std::cell::RefCell;
-use std::path::PathBuf;
-use std::rc::Rc;
-
-use rhai::{plugin::*, FnPtr};
-use rhai::{export_module, exported_module, Module};
-use rhai::{Array, Dynamic, Engine};
-
-use super::compiler::{
-	lexer::Token,
-	parser::types::{Attribute, Expression, HtmlNodes, HtmlTag, Ranged, TextPos},
-};
-
-#[derive(Clone)]
-struct PluginParseError {
-	message: String,
-	column: usize,
-	line: usize,
-}
-
-/// Simplified parsing API exposed to the plugins
-#[derive(Clone)]
-pub struct Parser {
-	input: Rc<Vec<Dynamic>>,
-	output: Dynamic,
-	column: usize,
-	line: usize,
-	idx: usize,
-}
-
-type PluginParseResult = Result<Parser, PluginParseError>;
-
-impl Parser {
-	fn any(this: PluginParseResult) -> PluginParseResult {
-		let this = this?;
-		if this.idx >=this.input.len(){
-			return Err(PluginParseError {
-				message: "Reached EOF".to_string(),
-				line: this.line,
-				column: this.column,
-			})
-		}
-		let output = this.input[this.idx].clone();
-		let mut column = this.column;
-		let mut line = this.line;
-		if matches!(output.clone_cast(), Token::Newline(_)) {
-			line += 1;
-			column = 1;
-		} else {
-			column += output.clone_cast::<Token>().get_as_string().len();
-		}
-		Ok(Self {
-			idx: this.idx + 1,
-			output,
-			line,
-			column,
-			..this
-		})
-	}
-	fn is(ctx: NativeCallContext, this: PluginParseResult, predicate: FnPtr) -> PluginParseResult {
-		let this = this?;
-		let result = predicate.call_within_context::<bool>(&ctx, (this.output.clone(), ));
-		match result {
-			Ok(x) if x => Ok(this),
-			Ok(_) => Err(PluginParseError {
-				message: "Predicate unsuccessful".to_string(),
-				line: this.line,
-				column: this.column,
-			}),
-			Err(_) => Err(PluginParseError {
-				message: "Error evaluating is predicate".to_string(),
-				line: this.line,
-				column: this.column,
-			})
-		}
-	}
-	fn parse(ctx: NativeCallContext, this: PluginParseResult, predicate: FnPtr) -> PluginParseResult {
-		predicate.call_within_context::<PluginParseResult>(&ctx, (this, )).unwrap()
-	}
-	fn map(ctx: NativeCallContext, this: PluginParseResult, predicate: FnPtr) -> PluginParseResult {
-		let this = this?; 
-		let value: Dynamic = this.output.cast();
-		let output: Dynamic = predicate.call_within_context(&ctx, (value, )).unwrap();
-		Ok(Parser {
-			output,
-			..this
-		})
-	}
-	fn map_err(ctx: NativeCallContext, this: PluginParseResult, predicate: FnPtr) -> PluginParseResult {
-			this.map_err(|x| predicate.call_within_context(&ctx, (x, )).unwrap())
-	}
-	fn is_ok(this: PluginParseResult) -> bool {
-		this.is_ok()
-	}
-}
-
-#[derive(Clone)]
-pub(super) struct EngineTag {
-	pub(super) project_path: Option<PathBuf>,
-}
-// TODO: Change all cast() calls for try_cast()
-
-pub(crate) fn new_engine() -> Engine {
-	let mut plugin_engine = Engine::new();
-
-	let default_tag = EngineTag {
-		project_path: None,
-	};
-
-	plugin_engine.set_default_tag(Dynamic::from(Rc::new(RefCell::new(default_tag))));
-
-	plugin_engine.set_max_expr_depths(0, 0);
-	plugin_engine.set_max_call_levels(128);
-
-	plugin_engine.register_type_with_name::<PluginParseResult>("ParserState");
-
-	plugin_engine.register_custom_operator("into", 255).unwrap()
-		.register_fn("into", |ctx: NativeCallContext, obj: Dynamic, fun: FnPtr| {
-			fun.call_within_context::<Dynamic>(&ctx, (obj, )).unwrap()
-		});
-
-	plugin_engine.register_type::<PluginParseError>()
-		.register_fn("to_string", |x: PluginParseError| format!("{} at ({}, {})", x.message, x.line, x.column))
-		.register_fn("error", |message: String, p: PluginParseResult| {
-			let (line, column) = match p {
-				Ok(x) => (x.line, x.column),
-				Err(x) => (x.line, x.column),
-			};
-			PluginParseResult::Err(PluginParseError {
-				message,
-				line,
-				column
-			})
-		});
-	
-	plugin_engine.register_type::<Parser>()
-		.register_fn("new_parser", |input: Vec<Token>| PluginParseResult::Ok(Parser { 
-			input: Rc::new(input.into_iter().map(|x| Dynamic::from(x)).collect()), 
-			output: Dynamic::UNIT, 
-			column: 1, 
-			line: 1, 
-			idx: 0,
-		}))
-		.register_fn("any", Parser::any)
-		.register_fn("filter", Parser::is)
-		.register_fn("map", Parser::map)
-		.register_fn("map_err", |x: PluginParseResult, message| x.map_err(|x| {
-			let (line, column) = (x.line, x.column);
-			PluginParseError {
-				message,
-				line,
-				column
-			}
-		} ))
-		.register_fn("map_err", Parser::map_err)
-		.register_fn("parse", Parser::parse);
-
-	plugin_engine.register_fn("is_ok", Parser::is_ok);
-	plugin_engine.register_fn("get_value", |input: Result<Parser, PluginParseError>| {
-		match input {
-			Ok(x) => Dynamic::from(x.output),
-			Err(x) => Dynamic::from(x),
-		}
-	});
-	
-	let exprs_module = exported_module!(exprs);
-	plugin_engine.register_static_module("exprs", exprs_module.into());
-	let parsers_module = exported_module!(parsers);
-	plugin_engine.register_static_module("parsers", parsers_module.into());
-	let io_module = exported_module!(io);
-	plugin_engine.register_static_module("io", io_module.into());
-
-	plugin_engine
-		.register_type::<Token>()
-		.register_fn("to_string", |x| Token::get_as_string(&x))
-		.register_fn("is_literal", |x| matches!(x, Token::Word(_)))
-		.register_fn("is_symbol", |x| matches!(x, Token::Symbol(_)))
-		.register_fn("is_space", |x| matches!(x, Token::Space(_)))
-		.register_fn("is_blank", |x| matches!(x, Token::Space(_) | Token::Newline(_) | Token::Indent(_)));
-	
-	plugin_engine
-		.register_type_with_name::<PathBuf>("Path");
-
-	plugin_engine
-		.register_type::<HtmlTag>()
-		.register_fn("new_html", dyn_htmltag);
-
-	plugin_engine.register_type::<Expression>();
-
-	plugin_engine
-		.register_type::<Attribute>()
-		.register_fn("new_attribute", |name, value| Attribute { value, name });
-
-	plugin_engine.register_type::<TextPos>();
-
-	plugin_engine
-		.register_type::<Ranged<String>>()
-		.register_fn("with_range", |value: String, range| Ranged { value: value.clone(), range });
-	plugin_engine
-		.register_type::<Ranged<Expression>>()
-		.register_fn("with_range", |value: Expression, range| Ranged {
-			value,
-			range,
-		});
-
-	plugin_engine
-}
-
-pub fn dyn_htmltag(
-	name: Ranged<String>,
-	attributes: Array,
-	body: Array,
-	subtags: Array,
-) -> HtmlTag {
-	HtmlTag {
-		name,
-		attributes: attributes.into_iter().map(|x| x.cast()).collect(),
-		body: body.into_iter().map(|x| x.cast()).collect(),
-		subtags: subtags.into_iter().map(|x| x.cast()).collect(),
-	}
-}
-
-pub fn into_html_nodes(output: Array) -> Vec<HtmlNodes> {
-	output
-		.into_iter()
-		.map(|x| dyn_try_html_node(x).unwrap())
-		.collect()
-}
-
-pub fn dyn_try_html_node(object: Dynamic) -> Option<HtmlNodes> {
-	object
-		.try_cast::<HtmlTag>()
-		.and_then(|x| Some(HtmlNodes::HtmlTag(x)))
-}
-
-#[export_module]
-mod exprs {
-	use crate::kismesis::compiler::parser::types::StringParts;
-
-	pub fn literal(x: String) -> Expression {
-		Expression::Literal(vec![StringParts::String(x)])
-	}
-}
-
-#[export_module]
-mod parsers {
-	use crate::kismesis::{
-		compiler::{
-			lexer::{Token, self},
-			parser::{self, state::ParserState},
-		},
-		Kismesis,
-	};
-
-	pub fn get_attributes(ctx: NativeCallContext, params: Vec<Token>) -> Array {
-		let tag: Rc<RefCell<EngineTag>> = ctx.engine().default_tag().clone_cast();
-		let project_path = tag.borrow().clone().project_path;
-		let x = parser::multiple_attributes(ParserState::new(&params, project_path, &Kismesis::new()))
-			.unwrap()
-			.0;
-		x.into_iter().map(|x| Dynamic::from(x)).collect()
-	}
-
-	pub fn tokenize(tokens: String) -> Vec<Token> {
-		lexer::tokenize(&tokens)
-	}
-}
-
-#[export_module]
-mod io {
-    use std::fs;
-
-	pub fn read_to_string(ctx: NativeCallContext, path: String) -> Dynamic {
-		let path = PathBuf::from(path);
-		let tag: Rc<RefCell<EngineTag>> = ctx.engine().default_tag().clone_cast();
-		let project_path = tag.borrow().clone().project_path.clone().unwrap();
-		if path.canonicalize().unwrap().starts_with(project_path.canonicalize().unwrap()) {
-			Dynamic::from(fs::read_to_string(&path).map(|x| Dynamic::from(x)).unwrap_or(Dynamic::UNIT))
-		} else {
-			panic!("Tried to access illegal path")
-		}
-	}
-=======
 #[cfg(feature="plugins")]
 use serde::Deserialize;
 
@@ -290,5 +6,4 @@
 	pub(crate) name: String,
 	pub(crate) authors: Vec<String>,
 	pub(crate) version: String,
->>>>>>> 59269e2e
 }